--- conflicted
+++ resolved
@@ -19,16 +19,11 @@
 ]
 
 [dependencies]
-<<<<<<< HEAD
 decimal = { version = "2.1", default-features = false, features = [
     "serde",
     "ord_subset",
 ] }
-unicode-segmentation = "1.9"
-=======
-decimal = "2.1"
 unicode-segmentation = "1.10"
->>>>>>> b3a8ef8b
 
 [dev-dependencies]
 regex = "1.7"